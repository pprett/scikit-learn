--- conflicted
+++ resolved
@@ -190,10 +190,9 @@
             Use ``dtype=np.float64`` and ``order='C'`` for maximum
             efficiency.
 
-<<<<<<< HEAD
         sample_weight : array-like, shape = [n_samples], optional
             Sample weights
-=======
+
         sample_mask : array-like, shape = [n_samples], dtype = bool or None
             A bit mask that encodes the rows of ``X`` that should be
             used to build the decision tree. It can be used for bagging
@@ -210,7 +209,6 @@
             The argument is supported to enable multiple decision trees
             to share the data structure and to avoid re-computation in
             tree ensembles. For maximum efficiency use dtype np.int32.
->>>>>>> 92138a42
 
         Returns
         -------
