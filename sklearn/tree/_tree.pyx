# encoding: utf-8
# cython: cdivision=True
# cython: boundscheck=False
# cython: wraparound=False
#
# Author: Peter Prettenhofer, Brian Holt, Gilles Louppe, Noel Dawe
#
# License: BSD Style.


# ==============================================================================
# Imports
# ==============================================================================

cimport cython

import numpy as np
cimport numpy as np
np.import_array()

cdef extern from "stdlib.h":
    void* malloc(size_t size)
    void* calloc(size_t nmemb, size_t size)
    void* realloc(void* ptr, size_t size)
    void free(void* ptr)

cdef extern from "string.h":
    void* memcpy(void* dest, void* src, size_t n)

cdef extern from "math.h":
    cdef extern double log(double x)
    cdef extern double pow(double base, double exponent)

cdef extern from "float.h":
    cdef extern double DBL_MAX


# ==============================================================================
# Types and constants
# ==============================================================================

# Dtype
DTYPE = np.float32
DOUBLE = np.float64
# ctypedef np.float32_t DTYPE_t
# ctypedef np.float64_t DOUBLE_t
# ctypedef np.int8_t BOOL_t

# Constants
cdef double INFINITY = np.inf

TREE_LEAF = -1
TREE_UNDEFINED = -2
cdef int _TREE_LEAF = TREE_LEAF
cdef int _TREE_UNDEFINED = TREE_UNDEFINED

TREE_SPLIT_BEST = 1
TREE_SPLIT_RANDOM = 2
cdef int _TREE_SPLIT_BEST = TREE_SPLIT_BEST
cdef int _TREE_SPLIT_RANDOM = TREE_SPLIT_RANDOM


# ==============================================================================
# Tree
# ==============================================================================

cdef class Tree:
    """Struct-of-arrays representation of a binary decision tree.

    The binary tree is represented as a number of parallel arrays.
    The i-th element of each array holds information about the
    node `i`. You can find a detailed description of all arrays
    below. NOTE: Some of the arrays only apply to either leaves or
    split nodes, resp. In this case the values of nodes of the other
    type are arbitrary!

    Parameters
    ----------
    n_features : int
        The number of features

    n_classes : array-like
        n_classes[k] is the number of classes for output k.

    n_outputs : int
        The number of outputs.

    criterion : Criterion
    max_depth : double
    min_samples_split : int
    min_samples_leaf : int
    min_density : double
    max_features : int
    find_split_algorithm : int

    Attributes
    ----------
    node_count : int
        The number of nodes (internal nodes + leaves) in the tree.

    capacity : int
        The current capacity (i.e., size) of the arrays.

    children_left : int*
        children_left[i] holds the node id of the child if node i.
        For leaves, children_left[i] == TREE_LEAF.

    children_right : int*
        children_left[i] holds the node id of the child if node i.
        For leaves, children_left[i] == TREE_LEAF.

    feature : int*
        feature[i] holds the feature to split on, for the internal node i.

    threshold : double*
        threshold[i] holds the threshold for the internal node i.

    value : double*
        Contains the constant prediction value of each node.

    best_error : double*
        best_error[i] holds the error of the (best) split at node i.
        For leaves init_error[i] == best_error[i].

    init_error : double*
        init_error[i] holds the initial error at node i (before splitting).
        For leaves init_error[i] == best_error[i].

    n_samples : int*
        n_samples[i] holds the number of training samples reaching node i.
    """

    # # Input/Output layout
    # cdef public int n_features
    # cdef int* n_classes
    # cdef public int n_outputs

    # cdef public int max_n_classes
    # cdef public int value_stride

    # # Parameters
    # cdef public Criterion criterion
    # cdef public double max_depth
    # cdef public int min_samples_split
    # cdef public int min_samples_leaf
    # cdef public double min_density
    # cdef public int max_features
    # cdef public int find_split_algorithm
    # cdef public object random_state

    # # Inner structures
    # cdef public int node_count
    # cdef public int capacity
    # cdef int* children_left
    # cdef int* children_right
    # cdef int* feature
    # cdef double* threshold
    # cdef double* value
    # cdef double* best_error
    # cdef double* init_error
    # cdef int* n_samples

    # Wrap for outside world
    property n_classes:
        def __get__(self):
            return intp_to_ndarray(self.n_classes, self.n_outputs)

    property children_left:
        def __get__(self):
            return intp_to_ndarray(self.children_left, self.node_count)

    property children_right:
        def __get__(self):
            return intp_to_ndarray(self.children_right, self.node_count)

    property feature:
        def __get__(self):
            return intp_to_ndarray(self.feature, self.node_count)

    property threshold:
        def __get__(self):
            return doublep_to_ndarray(self.threshold, self.node_count)

    property value:
        def __get__(self):
            cdef np.npy_intp shape[3]
            shape[0] = <np.npy_intp> self.node_count
            shape[1] = <np.npy_intp> self.n_outputs
            shape[2] = <np.npy_intp> self.max_n_classes
            return np.PyArray_SimpleNewFromData(3, shape, np.NPY_DOUBLE, self.value)

    property best_error:
        def __get__(self):
            return doublep_to_ndarray(self.best_error, self.node_count)

    property init_error:
        def __get__(self):
            return doublep_to_ndarray(self.init_error, self.node_count)

    property n_samples:
        def __get__(self):
            return intp_to_ndarray(self.n_samples, self.node_count)

    def __cinit__(self, int n_features, object n_classes, int n_outputs,
                 Criterion criterion, double max_depth, int min_samples_split,
                 int min_samples_leaf, double min_density, int max_features,
                 int find_split_algorithm, object random_state):
        """Constructor."""
        # Input/Output layout
        cdef int k

        self.n_features = n_features
        self.n_outputs = n_outputs
        self.n_classes = <int*> malloc(n_outputs * sizeof(int))

        if self.n_classes == NULL:
            raise MemoryError()

        self.max_n_classes = np.max(n_classes)
        self.value_stride = self.n_outputs * self.max_n_classes

        for k from 0 <= k < n_outputs:
            self.n_classes[k] = n_classes[k]

        # Parameters
        self.criterion = criterion
        self.max_depth = max_depth
        self.min_samples_split = min_samples_split
        self.min_samples_leaf = min_samples_leaf
        self.min_density = min_density
        self.max_features = max_features
        self.find_split_algorithm = find_split_algorithm
        self.random_state = random_state

        # Inner structures
        self.node_count = 0
        self.capacity = 0

        self.children_left = NULL
        self.children_right = NULL
        self.feature = NULL
        self.threshold = NULL
        self.value = NULL
        self.best_error = NULL
        self.init_error = NULL
        self.n_samples = NULL

    def __dealloc__(self):
        """Destructor."""
        # Free all inner structures
        free(self.n_classes)
        free(self.children_left)
        free(self.children_right)
        free(self.feature)
        free(self.threshold)
        free(self.value)
        free(self.best_error)
        free(self.init_error)
        free(self.n_samples)

    def __reduce__(self):
        """Reduce re-implementation, for pickling."""
        return (Tree, (self.n_features,
                       intp_to_ndarray(self.n_classes, self.n_outputs),
                       self.n_outputs,
                       self.criterion,
                       self.max_depth,
                       self.min_samples_split,
                       self.min_samples_leaf,
                       self.min_density,
                       self.max_features,
                       self.find_split_algorithm,
                       self.random_state), self.__getstate__())

    def __getstate__(self):
        """Getstate re-implementation, for pickling."""
        d = {}

        d["node_count"] = self.node_count
        d["capacity"] = self.capacity
        d["children_left"] = intp_to_ndarray(self.children_left, self.capacity)
        d["children_right"] = intp_to_ndarray(self.children_right, self.capacity)
        d["feature"] = intp_to_ndarray(self.feature, self.capacity)
        d["threshold"] = doublep_to_ndarray(self.threshold, self.capacity)
        d["value"] = doublep_to_ndarray(self.value, self.capacity * self.value_stride)
        d["best_error"] = doublep_to_ndarray(self.best_error, self.capacity)
        d["init_error"] = doublep_to_ndarray(self.init_error, self.capacity)
        d["n_samples"] = intp_to_ndarray(self.n_samples, self.capacity)

        return d

    def __setstate__(self, d):
        """Setstate re-implementation, for unpickling."""
        self.resize(d["capacity"])
        self.node_count = d["node_count"]

        cdef int* children_left = <int*> (<np.ndarray> d["children_left"]).data
        cdef int* children_right =  <int*> (<np.ndarray> d["children_right"]).data
        cdef int* feature = <int*> (<np.ndarray> d["feature"]).data
        cdef double* threshold = <double*> (<np.ndarray> d["threshold"]).data
        cdef double* value = <double*> (<np.ndarray> d["value"]).data
        cdef double* best_error = <double*> (<np.ndarray> d["best_error"]).data
        cdef double* init_error = <double*> (<np.ndarray> d["init_error"]).data
        cdef int* n_samples = <int*> (<np.ndarray> d["n_samples"]).data

        memcpy(self.children_left, children_left, self.capacity * sizeof(int))
        memcpy(self.children_right, children_right, self.capacity * sizeof(int))
        memcpy(self.feature, feature, self.capacity * sizeof(int))
        memcpy(self.threshold, threshold, self.capacity * sizeof(double))
        memcpy(self.value, value, self.capacity * self.value_stride * sizeof(double))
        memcpy(self.best_error, best_error, self.capacity * sizeof(double))
        memcpy(self.init_error, init_error, self.capacity * sizeof(double))
        memcpy(self.n_samples, n_samples, self.capacity * sizeof(int))

    cdef void resize(self, int capacity=-1):
        """Resize all inner arrays to `capacity`, if < 0 double capacity."""
        if capacity == self.capacity:
            return

        if capacity < 0:
            if self.capacity <= 0:
                capacity = 3 # default initial value
            else:
                capacity = 2 * self.capacity

        self.capacity = capacity

        cdef int* tmp_children_left = <int*> realloc(self.children_left, capacity * sizeof(int))
        if tmp_children_left != NULL: self.children_left = tmp_children_left

        cdef int* tmp_children_right = <int*> realloc(self.children_right, capacity * sizeof(int))
        if tmp_children_right != NULL: self.children_right = tmp_children_right

        cdef int* tmp_feature = <int*> realloc(self.feature, capacity * sizeof(int))
        if tmp_feature != NULL: self.feature = tmp_feature

        cdef double* tmp_threshold = <double*> realloc(self.threshold, capacity * sizeof(double))
        if tmp_threshold != NULL: self.threshold = tmp_threshold

        cdef double* tmp_value = <double*> realloc(self.value, capacity * self.value_stride * sizeof(double))
        if tmp_value != NULL: self.value = tmp_value

        cdef double* tmp_best_error = <double*> realloc(self.best_error, capacity * sizeof(double))
        if tmp_best_error != NULL: self.best_error = tmp_best_error

        cdef double* tmp_init_error = <double*> realloc(self.init_error, capacity * sizeof(double))
        if tmp_init_error != NULL: self.init_error = tmp_init_error

        cdef int* tmp_n_samples = <int*> realloc(self.n_samples, capacity * sizeof(int))
        if tmp_n_samples != NULL: self.n_samples = tmp_n_samples

        if tmp_children_left == NULL or \
           tmp_children_right == NULL or \
           tmp_feature == NULL or \
           tmp_threshold == NULL or \
           tmp_value == NULL or \
           tmp_best_error == NULL or \
           tmp_init_error == NULL or \
           tmp_n_samples == NULL:
            raise MemoryError()

        # if capacity smaller than node_count, adjust the counter
        if capacity < self.node_count:
            self.node_count = capacity

    cpdef build(self, np.ndarray X, np.ndarray y,
                np.ndarray sample_mask=None,
                np.ndarray X_argsorted=None,
                np.ndarray sample_weight=None):
        """Build a decision tree from the training set (X, y).

        Parameters
        ----------
        X : ndarray of shape [n_samples, n_features]
            The training input samples.

        y : ndarray of shape [n_samples, n_outputs]
            The target values.
        """
        # Check input before recursive partitioning
        if X.dtype != DTYPE or not np.isfortran(X):
            X = np.asarray(X, dtype=DTYPE, order="F")

        if y.dtype != DOUBLE or not y.flags.contiguous:
            y = np.asarray(y, dtype=DOUBLE, order="C")
        
        if sample_weight is not None:
            if sample_weight.dtype != DOUBLE or not sample_weight.flags.contiguous:
                sample_weight = np.asarray(
                        sample_weight, dtype=DOUBLE, order="C")

        if sample_mask is None:
            sample_mask = np.ones((X.shape[0],), dtype=np.bool)

        if X_argsorted is None:
            X_argsorted = np.asfortranarray(
                np.argsort(X.T, axis=1).astype(np.int32).T)

        # Pre-allocate some space
        cdef int init_capacity

        if self.max_depth <= 10:
            init_capacity = (2 ** (int(self.max_depth) + 1)) - 1
        else:
            init_capacity = 2047

        self.resize(init_capacity)
        cdef double* buffer_value = <double*> malloc(self.value_stride * sizeof(double))
        
        n_node_samples = np.sum(sample_mask)
        cdef double weighted_n_node_samples
        if sample_weight is not None:
            weighted_n_node_samples = np.sum(sample_weight[sample_mask])
        else:
            weighted_n_node_samples = n_node_samples

        # Build the tree by recursive partitioning
        self.recursive_partition(X, X_argsorted, y, sample_weight, sample_mask,
                                 n_node_samples, weighted_n_node_samples,
                                 0, -1, False, buffer_value)

        # Compactify
        self.resize(self.node_count)
        free(buffer_value)

    cdef void recursive_partition(self,
                                  np.ndarray[DTYPE_t, ndim=2, mode="fortran"] X,
                                  np.ndarray[np.int32_t, ndim=2, mode="fortran"] X_argsorted,
                                  np.ndarray[DOUBLE_t, ndim=2, mode="c"] y,
                                  np.ndarray[DOUBLE_t, ndim=1, mode="c"] sample_weight,
                                  np.ndarray sample_mask,
                                  int n_node_samples,
                                  double weighted_n_node_samples,
                                  int depth,
                                  int parent,
                                  int is_left_child,
                                  double* buffer_value):
        """Recursive partition algorithm for the tree construction."""
        # Variables
        cdef Criterion criterion = self.criterion

        cdef DTYPE_t* X_ptr = <DTYPE_t*> X.data
        cdef int* X_argsorted_ptr = <int*> X_argsorted.data
        cdef DOUBLE_t* y_ptr = <DOUBLE_t*> y.data
        cdef BOOL_t* sample_mask_ptr = <BOOL_t*> sample_mask.data

        cdef DOUBLE_t* sample_weight_ptr = NULL
        if sample_weight is not None:
            sample_weight_ptr = <DOUBLE_t*> sample_weight.data
        cdef DOUBLE_t w = 1.0

        cdef int X_stride = <int> X.strides[1] / <int> X.strides[0]
        cdef int X_argsorted_stride = <int> X_argsorted.strides[1] / <int> X_argsorted.strides[0]
        cdef int y_stride = <int> y.strides[0] / <int> y.strides[1]

        cdef int n_total_samples = y.shape[0]
        cdef int feature
        cdef double threshold
        cdef double best_error
        cdef double init_error

        cdef int i
        cdef np.ndarray sample_mask_left
        cdef np.ndarray sample_mask_right
        cdef int n_node_samples_left
        cdef int n_node_samples_right

        # Count samples
        if n_node_samples == 0:
            raise ValueError("Attempting to find a split "
                             "with an empty sample_mask")

        # Split samples
        if depth < self.max_depth and \
           n_node_samples >= self.min_samples_split and \
           n_node_samples >= 2 * self.min_samples_leaf:
            self.find_split(X_ptr, X_stride,
                            X_argsorted_ptr, X_argsorted_stride,
                            y_ptr, y_stride,
                            sample_weight_ptr,
                            sample_mask_ptr,
                            n_node_samples,
                            weighted_n_node_samples,
                            n_total_samples,
                            &feature, &threshold, &best_error, &init_error)

        else:
            feature = -1
            criterion.init(y_ptr, y_stride,
                           sample_weight_ptr,
                           sample_mask_ptr,
                           n_node_samples,
                           weighted_n_node_samples,
                           n_total_samples)
            init_error = criterion.eval()

        criterion.init_value(buffer_value)

        # Current node is leaf
        if feature == -1:
            self.add_leaf(parent, is_left_child, buffer_value, init_error, n_node_samples)

        # Current node is internal node (= split node)
        else:
            # Sample mask is too sparse?
            if 1. * n_node_samples / n_total_samples <= self.min_density:
                X = X[sample_mask]
                X_argsorted = np.asfortranarray(np.argsort(X.T, axis=1).astype(np.int32).T)
                y = y[sample_mask]
                if sample_weight is not None:
                    sample_weight = sample_weight[sample_mask]
                    sample_weight_ptr = <DOUBLE_t*> sample_weight.data
                sample_mask = np.ones((n_node_samples, ), dtype=np.bool)

                n_total_samples = n_node_samples

                X_ptr = <DTYPE_t*> X.data
                X_stride = <int> X.strides[1] / <int> X.strides[0]

                sample_mask_ptr = <BOOL_t*> sample_mask.data

                # !! No need to update the other variables
                # X_argsorted_ptr = <int*> X_argsorted.data
                # y_ptr = <DOUBLE_t*> y.data
                # X_argsorted_stride = <int> X_argsorted.strides[1] / <int> X_argsorted.strides[0]
                # y_stride = <int> y.strides[0] / <int> y.strides[1]

            # Split
            X_ptr = X_ptr + feature * X_stride
            sample_mask_left = np.zeros((n_total_samples, ), dtype=np.bool)
            sample_mask_right = np.zeros((n_total_samples, ), dtype=np.bool)
            n_node_samples_left = 0
            n_node_samples_right = 0
            weighted_n_node_samples_left = 0
            weighted_n_node_samples_right = 0

            for i from 0 <= i < n_total_samples:
                if sample_mask_ptr[i]:
                    if sample_weight_ptr != NULL:
                        w = sample_weight_ptr[i]
                    if X_ptr[i] <= threshold:
                        sample_mask_left[i] = 1
                        n_node_samples_left += 1
                        weighted_n_node_samples_left += w
                    else:
                        sample_mask_right[i] = 1
                        n_node_samples_right += 1
                        weighted_n_node_samples_right += w

            node_id = self.add_split_node(parent, is_left_child, feature,
                                          threshold, buffer_value, best_error,
                                          init_error, n_node_samples)

            # Left child recursion
            self.recursive_partition(X, X_argsorted,
                                     y, sample_weight,
                                     sample_mask_left,
                                     n_node_samples_left,
                                     weighted_n_node_samples_left,
                                     depth + 1, node_id,
                                     True, buffer_value)

            # Right child recursion
            self.recursive_partition(X, X_argsorted,
                                     y, sample_weight,
                                     sample_mask_right,
                                     n_node_samples_right,
                                     weighted_n_node_samples_right,
                                     depth + 1, node_id,
                                     False, buffer_value)

    cdef int add_split_node(self, int parent, int is_left_child, int feature,
                                  double threshold, double* value,
                                  double best_error, double init_error,
                                  int n_samples):
        """Add a splitting node to the tree. The new node registers itself as
           the child of its parent. """
        cdef int node_id = self.node_count

        if node_id >= self.capacity:
            self.resize()

        self.feature[node_id] = feature
        self.threshold[node_id] = threshold

        cdef int offset_node = node_id * self.value_stride
        memcpy(self.value + offset_node, value, self.value_stride * sizeof(double))

        self.init_error[node_id] = init_error
        self.best_error[node_id] = best_error
        self.n_samples[node_id] = n_samples

        # set as left or right child of parent
        if parent > _TREE_LEAF:
            if is_left_child:
                self.children_left[parent] = node_id
            else:
                self.children_right[parent] = node_id

        self.node_count += 1

        return node_id

    cdef int add_leaf(self, int parent, int is_left_child, double* value,
                      double error, int n_samples):
        """Add a leaf to the tree. The new node registers itself as the
           child of its parent. """
        cdef int node_id = self.node_count

        if node_id >= self.capacity:
            self.resize()

        cdef int offset_node = node_id * self.n_outputs * self.max_n_classes
        memcpy(self.value + offset_node, value, self.value_stride * sizeof(double))

        self.init_error[node_id] = error
        self.best_error[node_id] = error
        self.n_samples[node_id] = n_samples

        if parent >= 0:
            if is_left_child:
                self.children_left[parent] = node_id
            else:
                self.children_right[parent] = node_id

        self.children_left[node_id] = _TREE_LEAF
        self.children_right[node_id] = _TREE_LEAF

        self.node_count += 1

        return node_id

    cdef void find_split(self, DTYPE_t* X_ptr, int X_stride,
                         int* X_argsorted_ptr, int X_argsorted_stride,
                         DOUBLE_t* y_ptr, int y_stride,
                         DOUBLE_t* sample_weight_ptr,
                         BOOL_t* sample_mask_ptr,
                         int n_node_samples,
                         double weighted_n_node_samples,
                         int n_total_samples, int* _best_i,
                         double* _best_t, double* _best_error,
                         double* _initial_error):
        """Find the best dimension and threshold that minimises the error."""
        if self.find_split_algorithm == _TREE_SPLIT_BEST:
            self.find_best_split(X_ptr, X_stride,
                                 X_argsorted_ptr, X_argsorted_stride,
                                 y_ptr, y_stride,
                                 sample_weight_ptr,
                                 sample_mask_ptr,
                                 n_node_samples,
                                 weighted_n_node_samples,
                                 n_total_samples, _best_i, _best_t,
                                 _best_error, _initial_error)

        elif self.find_split_algorithm == _TREE_SPLIT_RANDOM:
            self.find_random_split(X_ptr, X_stride,
                                   X_argsorted_ptr, X_argsorted_stride,
                                   y_ptr, y_stride,
                                   sample_weight_ptr,
                                   sample_mask_ptr,
                                   n_node_samples,
                                   weighted_n_node_samples,
                                   n_total_samples, _best_i, _best_t,
                                   _best_error, _initial_error)

    cdef void find_best_split(self, DTYPE_t* X_ptr, int X_stride,
                              int* X_argsorted_ptr, int X_argsorted_stride,
                              DOUBLE_t* y_ptr, int y_stride,
                              DOUBLE_t* sample_weight_ptr,
                              BOOL_t* sample_mask_ptr,
                              int n_node_samples,
                              double weighted_n_node_samples,
                              int n_total_samples, int* _best_i,
                              double* _best_t, double* _best_error,
                              double* _initial_error):
        """Implementation of `find_split` that looks for the best threshold."""
        # Variables declarations
        cdef Criterion criterion = self.criterion
        cdef int n_features = self.n_features
        cdef int max_features = self.max_features
        cdef int min_samples_leaf = self.min_samples_leaf
        cdef object random_state = self.random_state

        cdef int i, a, b, best_i = -1
        cdef np.int32_t feature_idx = -1
        cdef int n_left = 0

        cdef double t, initial_error, error
        cdef double best_error = INFINITY, best_t = INFINITY

        cdef DTYPE_t* X_i = NULL
        cdef int* X_argsorted_i = NULL
        cdef DTYPE_t X_a, X_b

        cdef np.ndarray[np.int32_t, ndim=1, mode="c"] features = None

        # Compute the initial criterion value in the node
        criterion.init(y_ptr, y_stride,
                       sample_weight_ptr,
                       sample_mask_ptr,
                       n_node_samples,
                       weighted_n_node_samples,
                       n_total_samples)
        initial_error = criterion.eval()

        if initial_error == 0:  # break early if the node is pure
            _best_i[0] = best_i
            _best_t[0] = best_t
            _best_error[0] = initial_error
            _initial_error[0] = initial_error

            return

        best_error = initial_error

        # Features to consider
        features = np.arange(n_features, dtype=np.int32)

        if max_features < 0 or max_features >= n_features:
            max_features = n_features

        else:
            features = random_state.permutation(features)[:max_features]

        # Look for the best split
        for feature_idx from 0 <= feature_idx < max_features:
            i = features[feature_idx]

            # Get i-th col of X and X_sorted
            X_i = X_ptr + X_stride * i
            X_argsorted_i = X_argsorted_ptr + X_argsorted_stride * i

            # Reset the criterion for this feature
            criterion.reset()

            # Index of smallest sample in X_argsorted_i that is in the sample mask
            a = 0

            while sample_mask_ptr[X_argsorted_i[a]] == 0:
                a = a + 1

            # Consider splits between two consecutive samples
            while True:
                # Find the following larger sample
                b = _smallest_sample_larger_than(a, X_i, X_argsorted_i,
                                                 sample_mask_ptr, n_total_samples)
                if b == -1:
                    break

                # Better split than the best so far?
                n_left = criterion.update(a, b, y_ptr, y_stride,
                                          X_argsorted_i,
                                          sample_weight_ptr,
                                          sample_mask_ptr)

                # Only consider splits that respect min_leaf
                if n_left < min_samples_leaf or (n_node_samples - n_left) < min_samples_leaf:
                    a = b
                    continue

                error = criterion.eval()

                if error < best_error:
                    X_a = X_i[X_argsorted_i[a]]
                    X_b = X_i[X_argsorted_i[b]]

                    t = X_a + (X_b - X_a) / 2.0
                    if t == X_b:
                        t = X_a

                    best_i = i
                    best_t = t
                    best_error = error

                # Proceed to the next interval
                a = b

        _best_i[0] = best_i
        _best_t[0] = best_t
        _best_error[0] = best_error
        _initial_error[0] = initial_error

    cdef void find_random_split(self, DTYPE_t* X_ptr, int X_stride,
                                int* X_argsorted_ptr, int X_argsorted_stride,
                                DOUBLE_t* y_ptr, int y_stride,
                                DOUBLE_t* sample_weight_ptr,
                                BOOL_t* sample_mask_ptr,
                                int n_node_samples,
                                double weighted_n_node_samples,
                                int n_total_samples, int* _best_i,
                                double* _best_t, double* _best_error,
                                double* _initial_error):
        """Implementation of `find_split` that looks for the best threshold
           among randomly drawn thresholds at each feature."""
        # Variables declarations
        cdef Criterion criterion = self.criterion
        cdef int n_features = self.n_features
        cdef int max_features = self.max_features
        cdef int min_samples_leaf = self.min_samples_leaf
        cdef object random_state = self.random_state

        cdef int i, a, b, c, best_i = -1
        cdef np.int32_t feature_idx = -1
        cdef int n_left = 0
        cdef double random

        cdef double t, initial_error, error
        cdef double best_error = INFINITY, best_t = INFINITY

        cdef DTYPE_t* X_i = NULL
        cdef int* X_argsorted_i = NULL
        cdef DTYPE_t X_a, X_b

        cdef np.ndarray[np.int32_t, ndim=1, mode="c"] features = None

        # Compute the initial criterion value in the node
        criterion.init(y_ptr, y_stride,
                       sample_weight_ptr,
                       sample_mask_ptr,
                       n_node_samples,
                       weighted_n_node_samples,
                       n_total_samples)
        initial_error = criterion.eval()

        if initial_error == 0:  # break early if the node is pure
            _best_i[0] = best_i
            _best_t[0] = best_t
            _best_error[0] = initial_error
            _initial_error[0] = initial_error

            return

        best_error = initial_error

        # Features to consider
        features = np.arange(n_features, dtype=np.int32)

        if max_features < 0 or max_features >= n_features:
            max_features = n_features

        else:
            features = random_state.permutation(features)[:max_features]

        # Look for the best split
        for feature_idx from 0 <= feature_idx < max_features:
            i = features[feature_idx]

            # Get i-th col of X and X_sorted
            X_i = X_ptr + X_stride * i
            X_argsorted_i = X_argsorted_ptr + X_argsorted_stride * i

            # Reset the criterion for this feature
            criterion.reset()

            # Find min and max
            a = 0
            while sample_mask_ptr[X_argsorted_i[a]] == 0:
                a = a + 1
            X_a = X_i[X_argsorted_i[a]]

            b = n_total_samples - 1
            while sample_mask_ptr[X_argsorted_i[b]] == 0:
                b = b - 1
            X_b = X_i[X_argsorted_i[b]]

            if b <= a or X_a == X_b:
                continue

            # Draw a random threshold in [a, b)
            random = random_state.rand()
            t = X_a + (random * (X_b - X_a))
            if t == X_b:
                t = X_a

            # Find the sample just greater than t
            c = a + 1

            while True:
                if sample_mask_ptr[X_argsorted_i[c]] != 0:
                    # FIXME why is t cast to DTYPE_t?
                    if X_i[X_argsorted_i[c]] > (<DTYPE_t> t) or c == b:
                        break

                c += 1

            # Better than the best so far?
            n_left = criterion.update(0, c, y_ptr, y_stride,
                                      X_argsorted_i,
                                      sample_weight_ptr,
                                      sample_mask_ptr)
            error = criterion.eval()

            if n_left < min_samples_leaf or (n_node_samples - n_left) < min_samples_leaf:
                continue

            if error < best_error:
                best_i = i
                best_t = t
                best_error = error

        _best_i[0] = best_i
        _best_t[0] = best_t
        _best_error[0] = best_error
        _initial_error[0] = initial_error

    cpdef predict(self, np.ndarray[DTYPE_t, ndim=2] X):
        """Predict target for X."""
        cdef int i, k, c
        cdef int n_samples = X.shape[0]
        cdef int node_id = 0
        cdef int offset_node
        cdef int offset_output

        cdef np.ndarray[np.float64_t, ndim=3] out
        out = np.zeros((n_samples, self.n_outputs, self.max_n_classes), dtype=np.float64)

        for i from 0 <= i < n_samples:
            node_id = 0

            # While node_id not a leaf
            while self.children_left[node_id] != _TREE_LEAF: # and self.children_right[node_id] != _TREE_LEAF:
                if X[i, self.feature[node_id]] <= self.threshold[node_id]:
                    node_id = self.children_left[node_id]
                else:
                    node_id = self.children_right[node_id]

            offset_node = node_id * self.value_stride

            for k from 0 <= k < self.n_outputs:
                offset_output = k * self.max_n_classes

                for c from 0 <= c < self.n_classes[k]:
                    out[i, k, c] = self.value[offset_node + offset_output + c]

        return out

    cpdef apply(self, np.ndarray[DTYPE_t, ndim=2] X):
        """Finds the terminal region (=leaf node) for each sample in X."""
        cdef int i = 0
        cdef int n_samples = X.shape[0]
        cdef int node_id = 0

        cdef np.ndarray[np.int32_t, ndim=1] out
        out = np.zeros((n_samples, ), dtype=np.int32)

        for i from 0 <= i < n_samples:
            node_id = 0

            # While node_id not a leaf
            while self.children_left[node_id] != _TREE_LEAF: # and self.children_right[node_id] != _TREE_LEAF:
                if X[i, self.feature[node_id]] <= self.threshold[node_id]:
                    node_id = self.children_left[node_id]
                else:
                    node_id = self.children_right[node_id]

            out[i] = node_id

        return out

    cpdef compute_feature_importances(self, method="gini"):
        """Computes the importance of each feature (aka variable).

        The following `method`s are supported:

          * "gini" : The difference of the initial error and the error of the
                     split times the number of samples that passed the node.
          * "squared" : The empirical improvement in squared error.

        Parameters
        ----------
        method : str, optional (default="gini")
            The method to estimate the importance of a feature. Either "gini"
            or "squared".
        """
        if method != "gini" and method != "squared":
            raise ValueError(
                'Invalid value for method. Allowed string '
                'values are "gini", or "squared".')

        cdef int node
        cdef np.ndarray[np.float64_t, ndim=1] importances
        importances = np.zeros((self.n_features,), dtype=np.float64)

        if method == "gini":
            for node from 0 <= node < self.node_count:
                if self.children_left[node] != _TREE_LEAF: # and self.children_right[node] != _TREE_LEAF:
                    importances[self.feature[node]] += \
                        self._compute_feature_importances_gini(node)
        else:
            for node from 0 <= node < self.node_count:
                if self.children_left[node] != _TREE_LEAF: # and self.children_right[node] != _TREE_LEAF:
                    importances[self.feature[node]] += \
                        self._compute_feature_importances_squared(node)

        cdef double normalizer = np.sum(importances)

        if normalizer > 0.0:
            # Avoid dividing by zero (e.g., when root is pure)
            importances /= normalizer

        return importances

    cdef inline double _compute_feature_importances_gini(self, int node):
        return self.n_samples[node] * (self.init_error[node] - self.best_error[node])

    cdef inline double _compute_feature_importances_squared(self, int node):
        cdef double error = self.init_error[node] - self.best_error[node]
        return error * error


# ==============================================================================
# Criterion
# ==============================================================================

cdef class Criterion:
    """Interface for splitting criteria (regression and classification)."""

    cdef void init(self, DOUBLE_t* y, int y_stride,
                   DOUBLE_t* sample_weight,
                   BOOL_t* sample_mask,
                   int n_samples,
                   double weighted_n_samples,
                   int n_total_samples):
        """Initialise the criterion."""
        pass

    cdef void reset(self):
        """Reset the criterion for a new feature index."""
        pass

    cdef int update(self, int a, int b,
                    DOUBLE_t* y, int y_stride,
                    int* X_argsorted_i,
                    DOUBLE_t* sample_weight,
                    BOOL_t* sample_mask):
        """Update the criteria for each value in interval [a,b) (where a and b
           are indices in `X_argsorted_i`)."""
        pass

    cdef double eval(self):
        """Evaluate the criteria (aka the split error)."""
        pass

    cdef void init_value(self, double* buffer_value):
        """Get the initial value of the criterion (`init` must be called
           before)."""
        pass


cdef class ClassificationCriterion(Criterion):
    """Abstract criterion for classification.

    Attributes
    ----------
    n_outputs : int
        The number of outputs.

    n_classes : int*
        n_classes[k] is the number of classes for output k.

    n_samples : int
        The number of samples.
    
    weighted_n_samples : double
        The weighted number of samples.

    label_count_stride : int
        The stride between outputs in label_count_* arrays.

    label_count_left : int*
        label_count_left[k * label_count_stride + c] is the number of samples
        of class c left of splitting point for output k.

    label_count_right : int*
        label_count_rightt[k * label_count_stride + c] is the number of samples
        of class c right of splitting point for output k.

    label_count_init : int*
        label_count_init[k * label_count_stride + c] is the initial number of
        samples of class c for output k. Used to reset `label_count_right` for
        each feature.

    n_left : int
        The number of samples left of splitting point.

    n_right : int
        The number of samples right of splitting point.

    References
    ----------

    [1] Hastie et al. "Elements of Statistical Learning", 2009.
    """
    cdef int n_outputs
    cdef int* n_classes
    cdef int n_samples
    cdef double weighted_n_samples
    
    cdef double* label_count_left
    cdef double* label_count_right
    cdef double* label_count_init

    cdef int label_count_stride

    cdef int n_left
    cdef int n_right
    cdef double weighted_n_left
    cdef double weighted_n_right

    def __cinit__(self, int n_outputs, object n_classes):
        """Constructor."""
        cdef int k = 0

        self.n_outputs = n_outputs
        self.n_samples = 0
        self.n_left = 0
        self.n_right = 0

        self.n_classes = <int*> malloc(n_outputs * sizeof(int))
        if self.n_classes == NULL:
            raise MemoryError()

        cdef int label_count_stride = -1

        for k from 0 <= k < n_outputs:
            self.n_classes[k] = n_classes[k]

            if n_classes[k] > label_count_stride:
                label_count_stride = n_classes[k]

        self.label_count_stride = label_count_stride
<<<<<<< HEAD
        self.label_count_left = <double*> calloc(
                n_outputs * label_count_stride, sizeof(double))
        self.label_count_right = <double*> calloc(
                n_outputs * label_count_stride, sizeof(double))
        self.label_count_init = <double*> calloc(
                n_outputs * label_count_stride, sizeof(double))

        self.n_samples = 0
        self.weighted_n_samples = 0.0
        self.n_left = 0
        self.n_right = 0
        self.weighted_n_left = 0.0
        self.weighted_n_right = 0.0
=======

        # Allocate
        self.label_count_left = <int*> calloc(n_outputs * label_count_stride, sizeof(int))
        self.label_count_right = <int*> calloc(n_outputs * label_count_stride, sizeof(int))
        self.label_count_init = <int*> calloc(n_outputs * label_count_stride, sizeof(int))

        # Check for allocation errors
        if self.label_count_left == NULL or \
           self.label_count_right == NULL or \
           self.label_count_init == NULL:
            free(self.n_classes)
            free(self.label_count_left)
            free(self.label_count_right)
            free(self.label_count_init)
            raise MemoryError()
>>>>>>> b5339a9f

    def __dealloc__(self):
        """Destructor."""
        free(self.n_classes)
        free(self.label_count_left)
        free(self.label_count_right)
        free(self.label_count_init)

    def __reduce__(self):
        return (ClassificationCriterion,
                (self.n_outputs, intp_to_ndarray(self.n_classes,
                                                 self.n_outputs)),
                self.__getstate__())

    def __getstate__(self):
        return {}

    def __setstate__(self, d):
        pass

    cdef void init(self, DOUBLE_t* y, int y_stride,
                   DOUBLE_t* sample_weight,
                   BOOL_t* sample_mask,
                   int n_samples,
                   double weighted_n_samples,
                   int n_total_samples):
        """Initialise the criterion."""
        cdef int n_outputs = self.n_outputs
        cdef int* n_classes = self.n_classes
        cdef int label_count_stride = self.label_count_stride
        cdef double* label_count_init = self.label_count_init

        cdef int k = 0
        cdef int c = 0
        cdef int j = 0
        cdef DOUBLE_t w = 1.0

        self.n_samples = n_samples
        self.weighted_n_samples = weighted_n_samples

        for k from 0 <= k < n_outputs:
            for c from 0 <= c < n_classes[k]:
                label_count_init[k * label_count_stride + c] = 0

        for j from 0 <= j < n_total_samples:
            if sample_mask[j] == 0:
                continue
            if sample_weight != NULL:
                w = sample_weight[j]
            for k from 0 <= k < n_outputs:
                c = <int>y[j * y_stride + k]
                label_count_init[k * label_count_stride + c] += w

        self.reset()

    cdef void reset(self):
        """Reset the criterion for a new feature index."""
        cdef int n_outputs = self.n_outputs
        cdef int* n_classes = self.n_classes
        cdef int label_count_stride = self.label_count_stride
        cdef double* label_count_init = self.label_count_init
        cdef double* label_count_left = self.label_count_left
        cdef double* label_count_right = self.label_count_right

        cdef int k = 0
        cdef int c = 0
        self.n_left = 0
        self.n_right = self.n_samples
        self.weighted_n_left = 0.0
        self.weighted_n_right = self.weighted_n_samples

        for k from 0 <= k < n_outputs:
            for c from 0 <= c < n_classes[k]:
                # Reset left label counts to 0
                label_count_left[k * label_count_stride + c] = 0

                # Reset right label counts to the initial counts
                label_count_right[k * label_count_stride + c] = label_count_init[k * label_count_stride + c]

    cdef int update(self, int a, int b, DOUBLE_t* y, int y_stride,
                    int* X_argsorted_i,
                    DOUBLE_t* sample_weight,
                    BOOL_t* sample_mask):
        """Update the criteria for each value in interval [a,b) (where a and b
           are indices in `X_argsorted_i`)."""
        cdef int n_outputs = self.n_outputs
        cdef int label_count_stride = self.label_count_stride
        cdef double* label_count_left = self.label_count_left
        cdef double* label_count_right = self.label_count_right
        cdef int n_left = self.n_left
        cdef int n_right = self.n_right
        cdef double weighted_n_left = self.weighted_n_left
        cdef double weighted_n_right = self.weighted_n_right
        cdef int idx, k, c, s
        cdef DOUBLE_t w = 1.0

        # post condition: all samples from [0:b) are on the left side
        for idx from a <= idx < b:
            s = X_argsorted_i[idx]

            if sample_mask[s] == 0:
                continue
            
            if sample_weight != NULL:
                w = sample_weight[s]

            for k from 0 <= k < n_outputs:
                c = <int>y[s * y_stride + k]
                label_count_right[k * label_count_stride + c] -= w
                label_count_left[k * label_count_stride + c] += w

            n_left += 1
            n_right -=1
            weighted_n_left += w
            weighted_n_right -= w

        self.n_left = n_left
        self.n_right = n_right
        self.weighted_n_left = weighted_n_left
        self.weighted_n_right = weighted_n_right

        return n_left

    cdef double eval(self):
        """Evaluate the criteria (aka the split error)."""
        pass

    cdef void init_value(self, double* buffer_value):
        """Get the initial value of the criterion (`init` must be called
           before)."""
        cdef int n_outputs = self.n_outputs
        cdef int* n_classes = self.n_classes
        cdef int label_count_stride = self.label_count_stride
        cdef double* label_count_init = self.label_count_init

        cdef int k, c

        for k from 0 <= k < n_outputs:
            for c from 0 <= c < n_classes[k]:
                # does anyone know of a better way to handle negative sample
                # weights here? Using absolute value for now... 
                buffer_value[k * label_count_stride + c] = abs(
                        label_count_init[k * label_count_stride + c])


cdef class Gini(ClassificationCriterion):
    """Gini Index splitting criteria.

    Let the target be a classification outcome taking values in 0, 1, ..., K-1.
    If node m represents a region Rm with Nm observations, then let

        pmk = 1/ Nm \sum_{x_i in Rm} I(yi = k)

    be the proportion of class k observations in node m.

    The Gini Index is then defined as:

        index = \sum_{k=0}^{K-1} pmk (1 - pmk)
              = 1 - \sum_{k=0}^{K-1} pmk ** 2
    """

    cdef double eval(self):
        """Returns Gini index of left branch + Gini index of right branch."""
        cdef double n_samples = self.weighted_n_samples
        cdef int n_outputs = self.n_outputs
        cdef int* n_classes = self.n_classes
        cdef int label_count_stride = self.label_count_stride
        cdef double* label_count_left = self.label_count_left
        cdef double* label_count_right = self.label_count_right
        cdef double n_left = self.weighted_n_left
        cdef double n_right = self.weighted_n_right

        cdef double total_left = 0.0
        cdef double total_right = 0.0
        cdef double H_left
        cdef double H_right
        cdef int k, c
        cdef double count_left, count_right
        
        if n_samples <= 0:
            # can happen with negative sample weights
            return 0.

        for k from 0 <= k < n_outputs:
            H_left = n_left * n_left
            H_right = n_right * n_right

            for c from 0 <= c < n_classes[k]:
                count_left = label_count_left[k * label_count_stride + c]
                if count_left > 0:
                    H_left -= (count_left * count_left)

                count_right = label_count_right[k * label_count_stride + c]
                if count_right > 0:
                    H_right -= (count_right * count_right)

            if n_left == 0:
                H_left = 0
            else:
                H_left /= n_left

            if n_right == 0:
                H_right = 0
            else:
                H_right /= n_right

            total_left += H_left
            total_right += H_right

        if total_left < 0 or total_right < 0:
            # can happen with negative sample weights
            # if anyone knows a better way of handling this, let me know...
            return 1.
        return (total_left + total_right) / (n_samples * n_outputs)


cdef class Entropy(ClassificationCriterion):
    """Cross Entropy splitting criteria.

    Let the target be a classification outcome taking values in 0, 1, ..., K-1.
    If node m represents a region Rm with Nm observations, then let

        pmk = 1/ Nm \sum_{x_i in Rm} I(yi = k)

    be the proportion of class k observations in node m.

    The cross-entropy is then defined as

        cross-entropy = - \sum_{k=0}^{K-1} pmk log(pmk)
    """

    cdef double eval(self):
        """Returns Entropy of left branch + Entropy index of right branch. """
        cdef double n_samples = self.weighted_n_samples
        cdef int n_outputs = self.n_outputs
        cdef int* n_classes = self.n_classes
        cdef int label_count_stride = self.label_count_stride
        cdef double* label_count_left = self.label_count_left
        cdef double* label_count_right = self.label_count_right
        cdef double n_left = self.weighted_n_left
        cdef double n_right = self.weighted_n_right

        cdef double total = 0.0
        cdef double H_left
        cdef double H_right
        cdef int k, c
        cdef double e1, e2

        for k from 0 <= k < n_outputs:
            H_left = 0.0
            H_right = 0.0

            for c from 0 <= c < n_classes[k]:
                if label_count_left[k * label_count_stride + c] > 0:
                    H_left -= ((label_count_left[k * label_count_stride + c] / n_left) * log(label_count_left[k * label_count_stride + c] / n_left))

                if self.label_count_right[k * label_count_stride + c] > 0:
                    H_right -= ((label_count_right[k * label_count_stride + c] / n_right) * log(label_count_right[k * label_count_stride + c] / n_right))

            e1 = (n_left / n_samples) * H_left
            e2 = (n_right / n_samples) * H_right

            total += e1 + e2

        return total / n_outputs


cdef class RegressionCriterion(Criterion):
    """Abstract criterion for regression.

    Computes variance of the target values left and right of the split point.
    Computation is linear in `n_samples` by using ::

        var = \sum_i^n (y_i - y_bar) ** 2
            = (\sum_i^n y_i ** 2) - n_samples y_bar ** 2

    Attributes
    ----------
    n_outputs : int
        The number of outputs.

    n_samples : int
        The number of samples
    
    weighted_n_samples : double
        The weighted number of samples.

    mean_left : double*
        mean_left[k] is the mean target value of the samples left of the split
        point for output k.

    mean_right : double*
        mean_right[k] is the mean target value of the samples right of the split
        point for output k.

    sq_sum_left : double*
        sq_sum_left[k] is the sum of squared target values left of the split
        point for output k.

    sq_sum_right : double*
        sq_sum_right[k] is the sum of squared target values right of the split
        point for output k.

    var_left : double*
        var_left[k] is the variance of the values left of the split point for
        output k.

    var_right : double*
        var_right[k] is the variance of the values riht of the split point for
        output k.

    n_left : int
        The number of samples left of split point.

    n_right : int
        The number of samples right of split point.

    weighted_n_left : double
        The weighted number of samples left of splitting point.

    weighted_n_right : double
        The weighted number of samples right of splitting point.
    """

    cdef int n_outputs
    cdef int n_samples
    cdef double weighted_n_samples

    cdef double* mean_left
    cdef double* mean_right
    cdef double* mean_init
    cdef double* sq_sum_left
    cdef double* sq_sum_right
    cdef double* sq_sum_init
    cdef double* var_left
    cdef double* var_right

    cdef int n_right
    cdef int n_left
    cdef double weighted_n_right
    cdef double weighted_n_left

    def __cinit__(self, int n_outputs):
        """Constructor."""
        cdef int k = 0

        self.n_outputs = n_outputs

        self.n_samples = 0
        self.weighted_n_samples = 0.0
        self.n_left = 0
        self.n_right = 0
<<<<<<< HEAD
        self.weighted_n_left = 0.0
        self.weighted_n_right = 0.0
        
=======

        # Allocate
>>>>>>> b5339a9f
        self.mean_left = <double*> calloc(n_outputs, sizeof(double))
        self.mean_right = <double*> calloc(n_outputs, sizeof(double))
        self.mean_init = <double*> calloc(n_outputs, sizeof(double))
        self.sq_sum_left = <double*> calloc(n_outputs, sizeof(double))
        self.sq_sum_right = <double*> calloc(n_outputs, sizeof(double))
        self.sq_sum_init = <double*> calloc(n_outputs, sizeof(double))
        self.var_left = <double*> calloc(n_outputs, sizeof(double))
        self.var_right = <double*> calloc(n_outputs, sizeof(double))

        # Check for allocation errors
        if self.mean_left == NULL or \
           self.mean_right == NULL or \
           self.mean_init == NULL or \
           self.sq_sum_left == NULL or \
           self.sq_sum_right == NULL or \
           self.sq_sum_init == NULL or \
           self.var_left == NULL or \
           self.var_right == NULL:
            free(self.mean_left)
            free(self.mean_right)
            free(self.mean_init)
            free(self.sq_sum_left)
            free(self.sq_sum_right)
            free(self.sq_sum_init)
            free(self.var_left)
            free(self.var_right)
            raise MemoryError()

    def __dealloc__(self):
        """Destructor."""
        free(self.mean_left)
        free(self.mean_right)
        free(self.mean_init)
        free(self.sq_sum_left)
        free(self.sq_sum_right)
        free(self.sq_sum_init)
        free(self.var_left)
        free(self.var_right)

    def __reduce__(self):
        return (RegressionCriterion,
                (self.n_outputs,),
                self.__getstate__())

    def __getstate__(self):
        return {}

    def __setstate__(self, d):
        pass

    cdef void init(self, DOUBLE_t* y, int y_stride,
                   DOUBLE_t* sample_weight,
                   BOOL_t* sample_mask,
                   int n_samples,
                   double weighted_n_samples,
                   int n_total_samples):
        """Initialise the criterion class; assume all samples
           are in the right branch and store the mean and squared
           sum in `self.mean_init` and `self.sq_sum_init`. """
        cdef double* mean_left = self.mean_left
        cdef double* mean_right = self.mean_right
        cdef double* mean_init = self.mean_init
        cdef double* sq_sum_left = self.sq_sum_left
        cdef double* sq_sum_right = self.sq_sum_right
        cdef double* sq_sum_init = self.sq_sum_init
        cdef double* var_left = self.var_left
        cdef double* var_right = self.var_right
        cdef int n_outputs = self.n_outputs

        cdef int k = 0

        for k from 0 <= k < n_outputs:
            mean_left[k] = 0.0
            mean_right[k] = 0.0
            mean_init[k] = 0.0
            sq_sum_right[k] = 0.0
            sq_sum_left[k] = 0.0
            sq_sum_init[k] = 0.0
            var_left[k] = 0.0
            var_right[k] = 0.0

        self.n_samples = n_samples
        self.weighted_n_samples = weighted_n_samples
        
        cdef int j = 0
        cdef DOUBLE_t y_jk = 0.0
        cdef DOUBLE_t w = 1.0

        for j from 0 <= j < n_total_samples:
            if sample_mask[j] == 0:
                continue
            
            if sample_weight != NULL:
                w = sample_weight[j]

            for k from 0 <= k < n_outputs:
                y_jk = y[j * y_stride + k]
                sq_sum_init[k] += w * y_jk * y_jk
                mean_init[k] += w * y_jk

        for k from 0 <= k < n_outputs:
            mean_init[k] /= weighted_n_samples

        self.reset()

    cdef void reset(self):
        """Reset criterion for new feature.

        Assume all data in right branch and copy statistics of the
        whole dataset into the auxiliary variables of the
        right branch.
        """
        cdef double* mean_left = self.mean_left
        cdef double* mean_right = self.mean_right
        cdef double* mean_init = self.mean_init
        cdef double* sq_sum_left = self.sq_sum_left
        cdef double* sq_sum_right = self.sq_sum_right
        cdef double* sq_sum_init = self.sq_sum_init
        cdef double* var_left = self.var_left
        cdef double* var_right = self.var_right

        cdef double weighted_n_samples = self.weighted_n_samples
        cdef int n_outputs = self.n_outputs

        cdef int k = 0

        self.n_right = self.n_samples
        self.n_left = 0

        self.weighted_n_right = self.weighted_n_samples
        self.weighted_n_left = 0.0

        for k from 0 <= k < n_outputs:
            mean_right[k] = mean_init[k]
            mean_left[k] = 0.0
            sq_sum_right[k] = sq_sum_init[k]
            sq_sum_left[k] = 0.0
            var_left[k] = 0.0
            var_right[k] = (sq_sum_right[k] - 
                    weighted_n_samples * (mean_right[k] * mean_right[k]))

    cdef int update(self, int a, int b, DOUBLE_t* y, int y_stride,
                    int* X_argsorted_i,
                    DOUBLE_t* sample_weight,
                    BOOL_t* sample_mask):
        """Update the criteria for each value in interval [a,b) (where a and b
           are indices in `X_argsorted_i`)."""
        cdef double* mean_left = self.mean_left
        cdef double* mean_right = self.mean_right
        cdef double* sq_sum_left = self.sq_sum_left
        cdef double* sq_sum_right = self.sq_sum_right
        cdef double* var_left = self.var_left
        cdef double* var_right = self.var_right

        cdef int n_samples = self.n_samples
        cdef double weighted_n_samples = self.weighted_n_samples
        cdef int n_outputs = self.n_outputs
        cdef int n_left = self.n_left
        cdef int n_right = self.n_right
        cdef double weighted_n_left = self.weighted_n_left
        cdef double weighted_n_right = self.weighted_n_right

        cdef DOUBLE_t y_idx = 0.0
        cdef DOUBLE_t w = 1.0
        cdef int idx, j, k

        # post condition: all samples from [0:b) are on the left side
        for idx from a <= idx < b:
            j = X_argsorted_i[idx]

            if sample_mask[j] == 0:
                continue
            
            if sample_weight != NULL:
                w = sample_weight[j]

            for k from 0 <= k < n_outputs:
                y_idx = y[j * y_stride + k]
                sq_sum_left[k] += w * (y_idx * y_idx)
                sq_sum_right[k] -= w * (y_idx * y_idx)

                mean_left[k] = ((weighted_n_left * mean_left[k] + w * y_idx) / 
                        <double>(weighted_n_left + w))
                mean_right[k] = (((weighted_n_samples - weighted_n_left) *
                        mean_right[k] - w * y_idx) /
                        <double>(weighted_n_samples - weighted_n_left - w))

            n_left += 1
            self.n_left = n_left
            n_right -= 1
            self.n_right = n_right

            weighted_n_left += w
            self.weighted_n_left = weighted_n_left
            weighted_n_right -= w
            self.weighted_n_right = weighted_n_right

            for k from 0 <= k < n_outputs:
                var_left[k] = sq_sum_left[k] - weighted_n_left * (mean_left[k] * mean_left[k])
                var_right[k] = sq_sum_right[k] - weighted_n_right * (mean_right[k] * mean_right[k])

        return n_left

    cdef double eval(self):
        """Evaluate the criteria (aka the split error)."""
        pass

    cdef void init_value(self, double* buffer_value):
        """Get the initial value of the criterion (`init` must be called
           before)."""
        cdef int n_outputs = self.n_outputs
        cdef double* mean_init = self.mean_init

        cdef int k

        for k from 0 <= k < n_outputs:
            buffer_value[k] = mean_init[k]


cdef class MSE(RegressionCriterion):
    """Mean squared error impurity criterion.

        MSE = var_left + var_right
    """

    cdef double eval(self):
        cdef double* var_left = self.var_left
        cdef double* var_right = self.var_right

        cdef int n_outputs = self.n_outputs

        cdef int k
        cdef double total = 0.0

        for k from 0 <= k < n_outputs:
            total += var_left[k]
            total += var_right[k]

        return total / n_outputs


# ==============================================================================
# Utils
# ==============================================================================

cdef inline np.ndarray intp_to_ndarray(int* data, int size):
    """Encapsulate data into a 1D numpy array of int's."""
    cdef np.npy_intp shape[1]
    shape[0] = <np.npy_intp> size
    return np.PyArray_SimpleNewFromData(1, shape, np.NPY_INT, data)

cdef inline np.ndarray doublep_to_ndarray(double* data, int size):
    """Encapsulate data into a 1D numpy array of double's."""
    cdef np.npy_intp shape[1]
    shape[0] = <np.npy_intp> size
    return np.PyArray_SimpleNewFromData(1, shape, np.NPY_DOUBLE, data)

cdef inline int _smallest_sample_larger_than(int sample_idx,
                                             DTYPE_t* X_i,
                                             int* X_argsorted_i,
                                             BOOL_t* sample_mask,
                                             int n_total_samples):
    """Find the largest next sample.

    Find the index in the `X_i` array for sample who's feature
    `i` value is just about greater than those of the sample
    `X_argsorted_i[sample_idx]`.

    Returns
    -------
    next_sample_idx : int
        The index of the next smallest sample in `X_argsorted`
        with different feature value than `sample_idx` .
        I.e. `X_argsorted_i[sample_idx] < X_argsorted_i[next_sample_idx]`
        -1 if no such element exists.
    """
    cdef int idx = 0, j
    cdef DTYPE_t threshold = -DBL_MAX

    if sample_idx > -1:
        threshold = X_i[X_argsorted_i[sample_idx]]

    for idx from sample_idx < idx < n_total_samples:
        j = X_argsorted_i[idx]

        if sample_mask[j] == 0:
            continue

        if X_i[j] > threshold + 1.e-7:
            return idx

    return -1


def _random_sample_mask(int n_total_samples, int n_total_in_bag, random_state):
    """Create a random sample mask where ``n_total_in_bag`` elements are set.

    Parameters
    ----------
    n_total_samples : int
        The length of the resulting mask.

    n_total_in_bag : int
        The number of elements in the sample mask which are set to 1.

    random_state : np.RandomState
        A numpy ``RandomState`` object.

    Returns
    -------
    sample_mask : np.ndarray, shape=[n_total_samples]
        An ndarray where ``n_total_in_bag`` elements are set to ``True``
        the others are ``False``.
    """
    cdef np.ndarray[np.float64_t, ndim=1, mode="c"] rand = \
         random_state.rand(n_total_samples)
    cdef np.ndarray[BOOL_t, ndim=1, mode="c"] sample_mask = \
         np.zeros((n_total_samples,), dtype=np.int8)

    cdef int n_bagged = 0
    cdef int i = 0

    for i from 0 <= i < n_total_samples:
        if rand[i] * (n_total_samples - i) < (n_total_in_bag - n_bagged):
            sample_mask[i] = 1
            n_bagged += 1

    return sample_mask.astype(np.bool)<|MERGE_RESOLUTION|>--- conflicted
+++ resolved
@@ -1129,7 +1129,8 @@
                 label_count_stride = n_classes[k]
 
         self.label_count_stride = label_count_stride
-<<<<<<< HEAD
+        
+        # Allocate
         self.label_count_left = <double*> calloc(
                 n_outputs * label_count_stride, sizeof(double))
         self.label_count_right = <double*> calloc(
@@ -1143,12 +1144,6 @@
         self.n_right = 0
         self.weighted_n_left = 0.0
         self.weighted_n_right = 0.0
-=======
-
-        # Allocate
-        self.label_count_left = <int*> calloc(n_outputs * label_count_stride, sizeof(int))
-        self.label_count_right = <int*> calloc(n_outputs * label_count_stride, sizeof(int))
-        self.label_count_init = <int*> calloc(n_outputs * label_count_stride, sizeof(int))
 
         # Check for allocation errors
         if self.label_count_left == NULL or \
@@ -1159,7 +1154,6 @@
             free(self.label_count_right)
             free(self.label_count_init)
             raise MemoryError()
->>>>>>> b5339a9f
 
     def __dealloc__(self):
         """Destructor."""
@@ -1512,14 +1506,10 @@
         self.weighted_n_samples = 0.0
         self.n_left = 0
         self.n_right = 0
-<<<<<<< HEAD
         self.weighted_n_left = 0.0
         self.weighted_n_right = 0.0
         
-=======
-
         # Allocate
->>>>>>> b5339a9f
         self.mean_left = <double*> calloc(n_outputs, sizeof(double))
         self.mean_right = <double*> calloc(n_outputs, sizeof(double))
         self.mean_init = <double*> calloc(n_outputs, sizeof(double))
