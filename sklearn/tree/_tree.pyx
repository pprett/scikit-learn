--- conflicted
+++ resolved
@@ -453,20 +453,14 @@
         cdef DOUBLE_t* y_ptr = <DOUBLE_t*> y.data
         cdef BOOL_t* sample_mask_ptr = <BOOL_t*> sample_mask.data
 
-<<<<<<< HEAD
         cdef DOUBLE_t* sample_weight_ptr = NULL
         if sample_weight is not None:
             sample_weight_ptr = <DOUBLE_t*> sample_weight.data
         cdef DOUBLE_t w = 1.0
 
-        cdef int X_stride = <int> X.strides[1] / <int> X.strides[0]
-        cdef int X_argsorted_stride = <int> X_argsorted.strides[1] / <int> X_argsorted.strides[0]
-        cdef int y_stride = <int> y.strides[0] / <int> y.strides[1]
-=======
         cdef int X_stride = <int> X.strides[1] / <int> X.itemsize
         cdef int X_argsorted_stride = <int> X_argsorted.strides[1] / <int> X_argsorted.itemsize
         cdef int y_stride = <int> y.strides[0] / <int> y.itemsize
->>>>>>> 72429084
 
         cdef int n_total_samples = y.shape[0]
         cdef int feature
@@ -532,12 +526,7 @@
                 n_total_samples = n_node_samples
 
                 X_ptr = <DTYPE_t*> X.data
-<<<<<<< HEAD
-                X_stride = <int> X.strides[1] / <int> X.strides[0]
-
-=======
                 X_stride = <int> X.strides[1] / <int> X.itemsize
->>>>>>> 72429084
                 sample_mask_ptr = <BOOL_t*> sample_mask.data
 
                 # !! No need to update the other variables
@@ -926,7 +915,7 @@
                     X_argsorted_i,
                     sample_weight_ptr,
                     sample_mask_ptr)
-            
+
             if n_left < min_samples_leaf or (n_node_samples - n_left) < min_samples_leaf:
                 continue
 
@@ -935,7 +924,7 @@
                 # skip splits that result in nodes with net 0 or negative
                 # weights
                 continue
-            
+
             error = criterion.eval()
 
             if error < best_error:
@@ -1644,11 +1633,11 @@
 
         self.n_samples = n_samples
         self.weighted_n_samples = weighted_n_samples
-        
+
         cdef DOUBLE_t w = 1.0
         cdef DOUBLE_t y_jk = 0.0
         cdef int j = 0
-        
+
         for j from 0 <= j < n_total_samples:
             if sample_mask[j] == 0:
                 continue
@@ -1725,7 +1714,7 @@
         cdef DOUBLE_t w = 1.0
         cdef DOUBLE_t y_idx = 0.0
         cdef int idx, j, k
-        
+
         # post condition: all samples from [0:b) are on the left side
         for idx from a <= idx < b:
             j = X_argsorted_i[idx]
