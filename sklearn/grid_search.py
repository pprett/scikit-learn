--- conflicted
+++ resolved
@@ -345,17 +345,13 @@
         self.verbose = verbose
         self.pre_dispatch = pre_dispatch
 
-<<<<<<< HEAD
-    def fit(self, X, y=None, sample_weight=None, **params):
-=======
     def _set_methods(self):
         if hasattr(self.best_estimator_, 'predict'):
             self.predict = self.best_estimator_.predict
         if hasattr(self.best_estimator_, 'predict_proba'):
             self.predict_proba = self.best_estimator_.predict_proba
 
-    def fit(self, X, y=None, **params):
->>>>>>> f1ffee6f
+    def fit(self, X, y=None, sample_weight=None, **params):
         """Run fit with all sets of parameters
 
         Returns the best classifier
