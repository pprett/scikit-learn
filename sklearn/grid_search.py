"""
The :mod:`sklearn.grid_search` includes utilities to fine-tune the parameters
of an estimator.
"""

# Author: Alexandre Gramfort <alexandre.gramfort@inria.fr>,
#         Gael Varoquaux <gael.varoquaux@normalesup.org>
# License: BSD Style.

from itertools import product
import time

import numpy as np

from .base import BaseEstimator, is_classifier, clone
from .base import MetaEstimatorMixin
from .cross_validation import check_cv
from .externals.joblib import Parallel, delayed, logger
from .utils import check_arrays, safe_mask

__all__ = ['GridSearchCV', 'IterGrid', 'fit_grid_point']


class IterGrid(object):
    """Generators on the combination of the various parameter lists given

    Parameters
    ----------
    param_grid: dict of string to sequence
        The parameter grid to explore, as a dictionary mapping estimator
        parameters to sequences of allowed values.

    Returns
    -------
    params: dict of string to any
        **Yields** dictionaries mapping each estimator parameter to one of its
        allowed values.

    Examples
    --------
    >>> from sklearn.grid_search import IterGrid
    >>> param_grid = {'a':[1, 2], 'b':[True, False]}
    >>> list(IterGrid(param_grid)) #doctest: +NORMALIZE_WHITESPACE
    [{'a': 1, 'b': True}, {'a': 1, 'b': False},
     {'a': 2, 'b': True}, {'a': 2, 'b': False}]

    See also
    --------
    :class:`GridSearchCV`:
        uses ``IterGrid`` to perform a full parallelized grid search.
    """

    def __init__(self, param_grid):
        self.param_grid = param_grid

    def __iter__(self):
        param_grid = self.param_grid
        if hasattr(param_grid, 'items'):
            # wrap dictionary in a singleton list
            param_grid = [param_grid]
        for p in param_grid:
            # Always sort the keys of a dictionary, for reproducibility
            items = sorted(p.items())
            keys, values = zip(*items)
            for v in product(*values):
                params = dict(zip(keys, v))
                yield params


def fit_grid_point(X, y, sample_weight, base_clf,
                   clf_params, train, test, loss_func,
                   score_func, verbose, **fit_params):
    """Run fit on one set of parameters

    Returns the score and the instance of the classifier
    """
    if verbose > 1:
        start_time = time.time()
        msg = '%s' % (', '.join('%s=%s' % (k, v)
                                for k, v in clf_params.iteritems()))
        print "[GridSearchCV] %s %s" % (msg, (64 - len(msg)) * '.')

    X, y = check_arrays(X, y, sparse_format="csr")
    # update parameters of the classifier after a copy of its base structure
    clf = clone(base_clf)
    clf.set_params(**clf_params)

    if hasattr(base_clf, 'kernel') and hasattr(base_clf.kernel, '__call__'):
        # cannot compute the kernel values with custom function
        raise ValueError(
            "Cannot use a custom kernel function. "
            "Precompute the kernel matrix instead.")

    if getattr(base_clf, "_pairwise", False):
        # X is a precomputed square kernel matrix
        if X.shape[0] != X.shape[1]:
            raise ValueError("X should be a square kernel matrix")
        X_train = X[np.ix_(train, train)]
        X_test = X[np.ix_(test, train)]
    else:
        X_train = X[safe_mask(X, train)]
        X_test = X[safe_mask(X, test)]

    score_params = dict()
    if sample_weight is not None:
        sample_weight_train = sample_weight[safe_mask(sample_weight, train)]
        sample_weight_test = sample_weight[safe_mask(sample_weight, test)]
        fit_params['sample_weight'] = sample_weight_train
        score_params['sample_weight'] = sample_weight_test

    if y is not None:
        y_test = y[safe_mask(y, test)]
        y_train = y[safe_mask(y, train)]
        clf.fit(X_train, y_train, **fit_params)
        if loss_func is not None:
            y_pred = clf.predict(X_test)
            this_score = -loss_func(y_test, y_pred, **score_params)
        elif score_func is not None:
            y_pred = clf.predict(X_test)
            this_score = score_func(y_test, y_pred, **score_params)
        else:
            this_score = clf.score(X_test, y_test, **score_params)
        if hasattr(y, 'shape'):
            this_n_test_samples = y.shape[0]
        else:
            this_n_test_samples = len(y)
    else:
        clf.fit(X_train, **fit_params)
        this_score = clf.score(X_test, **score_params)
        if hasattr(X, 'shape'):
            this_n_test_samples = X.shape[0]
        else:
            this_n_test_samples = len(X)

    if verbose > 2:
        msg += ", score=%f" % this_score
    if verbose > 1:
        end_msg = "%s -%s" % (msg,
                              logger.short_format_time(time.time() -
                                                       start_time))
        print "[GridSearchCV] %s %s" % ((64 - len(end_msg)) * '.', end_msg)
    return this_score, clf_params, this_n_test_samples


def _check_param_grid(param_grid):
    if hasattr(param_grid, 'items'):
        param_grid = [param_grid]

    for p in param_grid:
        for v in p.itervalues():
            if isinstance(v, np.ndarray) and v.ndim > 1:
                raise ValueError("Parameter array should be one-dimensional.")

            check = [isinstance(v, k) for k in (list, tuple, np.ndarray)]
            if not True in check:
                raise ValueError("Parameter values should be a list.")

            if len(v) == 0:
                raise ValueError("Parameter values should be a non-empty "
                                 "list.")


def _has_one_grid_point(param_grid):
    if hasattr(param_grid, 'items'):
        param_grid = [param_grid]

    for p in param_grid:
        for v in p.itervalues():
            if len(v) > 1:
                return False

    return True


class GridSearchCV(BaseEstimator, MetaEstimatorMixin):
    """Grid search on the parameters of a classifier

    Important members are fit, predict.

    GridSearchCV implements a "fit" method and a "predict" method like
    any classifier except that the parameters of the classifier
    used to predict is optimized by cross-validation.

    Parameters
    ----------
    estimator: object type that implements the "fit" and "predict" methods
        A object of that type is instantiated for each grid point.

    param_grid: dict or list of dictionaries
        Dictionary with parameters names (string) as keys and lists of
        parameter settings to try as values, or a list of such
        dictionaries, in which case the grids spanned by each dictionary
        in the list are explored.

    loss_func: callable, optional
        function that takes 2 arguments and compares them in
        order to evaluate the performance of prediciton (small is good)
        if None is passed, the score of the estimator is maximized

    score_func: callable, optional
        A function that takes 2 arguments and compares them in
        order to evaluate the performance of prediction (high is good).
        If None is passed, the score of the estimator is maximized.

    fit_params : dict, optional
        parameters to pass to the fit method

    n_jobs: int, optional
        number of jobs to run in parallel (default 1)

    pre_dispatch: int, or string, optional
        Controls the number of jobs that get dispatched during parallel
        execution. Reducing this number can be useful to avoid an
        explosion of memory consumption when more jobs get dispatched
        than CPUs can process. This parameter can be:

            - None, in which case all the jobs are immediatly
              created and spawned. Use this for lightweight and
              fast-running jobs, to avoid delays due to on-demand
              spawning of the jobs

            - An int, giving the exact number of total jobs that are
              spawned

            - A string, giving an expression as a function of n_jobs,
              as in '2*n_jobs'

    iid: boolean, optional
        If True, the data is assumed to be identically distributed across
        the folds, and the loss minimized is the total loss per sample,
        and not the mean loss across the folds.

    cv : integer or crossvalidation generator, optional
        If an integer is passed, it is the number of fold (default 3).
        Specific crossvalidation objects can be passed, see
        sklearn.cross_validation module for the list of possible objects

    refit: boolean
        refit the best estimator with the entire dataset.
        If "False", it is impossible to make predictions using
        this GridSearch instance after fitting.

    verbose: integer
        Controls the verbosity: the higher, the more messages.

    Examples
    --------
    >>> from sklearn import svm, grid_search, datasets
    >>> iris = datasets.load_iris()
    >>> parameters = {'kernel':('linear', 'rbf'), 'C':[1, 10]}
    >>> svr = svm.SVC()
    >>> clf = grid_search.GridSearchCV(svr, parameters)
    >>> clf.fit(iris.data, iris.target)
    ...                             # doctest: +NORMALIZE_WHITESPACE +ELLIPSIS
    GridSearchCV(cv=None,
        estimator=SVC(C=1.0, cache_size=..., coef0=..., degree=...,
            gamma=..., kernel='rbf', max_iter=-1, probability=False,
            shrinking=True, tol=...),
        fit_params={}, iid=True, loss_func=None, n_jobs=1,
            param_grid=...,
            ...)

    Attributes
    ----------
    `grid_scores_` : dict of any to float
        Contains scores for all parameter combinations in param_grid.

    `best_estimator_` : estimator
        Estimator that was choosen by grid search, i.e. estimator
        which gave highest score (or smallest loss if specified)
        on the left out data.

    `best_score_` : float
        score of best_estimator on the left out data.

    `best_params_` : dict
        Parameter setting that gave the best results on the hold out data.

    Notes
    ------
    The parameters selected are those that maximize the score of the left out
    data, unless an explicit score_func is passed in which case it is used
    instead. If a loss function loss_func is passed, it overrides the score
    functions and is minimized.

    If `n_jobs` was set to a value higher than one, the data is copied for each
    point in the grid (and not `n_jobs` times). This is done for efficiency
    reasons if individual jobs take very little time, but may raise errors if
    the dataset is large and not enough memory is available.  A workaround in
    this case is to set `pre_dispatch`. Then, the memory is copied only
    `pre_dispatch` many times. A reasonable value for `pre_dispatch` is 2 *
    `n_jobs`.

    See Also
    ---------
    :class:`IterGrid`:
        generates all the combinations of a an hyperparameter grid.

    :func:`sklearn.cross_validation.train_test_split`:
        utility function to split the data into a development set usable
        for fitting a GridSearchCV instance and an evaluation set for
        its final evaluation.

    """

    def __init__(self, estimator, param_grid, loss_func=None, score_func=None,
                 fit_params=None, n_jobs=1, iid=True, refit=True, cv=None,
                 verbose=0, pre_dispatch='2*n_jobs'):
        if not hasattr(estimator, 'fit') or \
           not (hasattr(estimator, 'predict') or hasattr(estimator, 'score')):
            raise TypeError("estimator should a be an estimator implementing"
                            " 'fit' and 'predict' or 'score' methods,"
                            " %s (type %s) was passed" %
                            (estimator, type(estimator)))
        if loss_func is None and score_func is None:
            if not hasattr(estimator, 'score'):
                raise TypeError(
                    "If no loss_func is specified, the estimator passed "
                    "should have a 'score' method. The estimator %s "
                    "does not." % estimator)

        _check_param_grid(param_grid)

        self.estimator = estimator
        self.param_grid = param_grid
        self.loss_func = loss_func
        self.score_func = score_func
        self.n_jobs = n_jobs
        self.fit_params = fit_params if fit_params is not None else {}
        self.iid = iid
        self.refit = refit
        self.cv = cv
        self.verbose = verbose
        self.pre_dispatch = pre_dispatch

    def _set_methods(self):
        if hasattr(self.best_estimator_, 'predict'):
            self.predict = self.best_estimator_.predict
        if hasattr(self.best_estimator_, 'predict_proba'):
            self.predict_proba = self.best_estimator_.predict_proba

    def fit(self, X, y=None, sample_weight=None):
        """Run fit with all sets of parameters

        Returns the best classifier

        Parameters
        ----------

        X: array, [n_samples, n_features]
            Training vector, where n_samples in the number of samples and
            n_features is the number of features.

        y: array-like, shape = [n_samples], optional
            Target vector relative to X for classification;
            None for unsupervised learning.

        sample_weight : array-like, shape = [n_samples], optional
            Sample weights
        """
        return self._fit(X, y, sample_weight)

    def _fit(self, X, y, sample_weight):
        estimator = self.estimator
        cv = self.cv

        if hasattr(X, 'shape'):
            n_samples = X.shape[0]
        else:
            # support list of unstructured objects on which feature
            # extraction will be applied later in the tranformer chain
            n_samples = len(X)
        if y is not None:
            if len(y) != n_samples:
                raise ValueError('Target variable (y) has a different number '
                                 'of samples (%i) than data (X: %i samples)'
                                 % (len(y), n_samples))
            y = np.asarray(y)
        cv = check_cv(cv, X, y, classifier=is_classifier(estimator))

        grid = IterGrid(self.param_grid)
        base_clf = clone(self.estimator)

        # Return early if there is only one grid point.
        if _has_one_grid_point(self.param_grid):
            params = next(iter(grid))
            base_clf.set_params(**params)
            if y is not None:
                base_clf.fit(X, y)
            else:
                base_clf.fit(X)
            self.best_estimator_ = base_clf
            self._set_methods()
            return self

        pre_dispatch = self.pre_dispatch
        out = Parallel(n_jobs=self.n_jobs, verbose=self.verbose,
<<<<<<< HEAD
                pre_dispatch=pre_dispatch)(
            delayed(fit_grid_point)(
                X, y, sample_weight, base_clf, clf_params, train, test,
                self.loss_func, self.score_func, self.verbose,
                **self.fit_params)
                    for clf_params in grid for train, test in cv)
=======
                       pre_dispatch=pre_dispatch)(
                           delayed(fit_grid_point)(
                               X, y, base_clf, clf_params, train, test,
                               self.loss_func, self.score_func, self.verbose,
                               **self.fit_params)
                           for clf_params in grid for train, test in cv)
>>>>>>> c193eacc

        # Out is a list of triplet: score, estimator, n_test_samples
        n_grid_points = len(list(grid))
        n_fits = len(out)
        n_folds = n_fits // n_grid_points

        scores = list()
        cv_scores = list()
        for grid_start in range(0, n_fits, n_folds):
            n_test_samples = 0
            score = 0
            these_points = list()
            for this_score, clf_params, this_n_test_samples in \
                    out[grid_start:grid_start + n_folds]:
                these_points.append(this_score)
                if self.iid:
                    this_score *= this_n_test_samples
                score += this_score
                n_test_samples += this_n_test_samples
            if self.iid:
                score /= float(n_test_samples)
            scores.append((score, clf_params))
            cv_scores.append(these_points)

        cv_scores = np.asarray(cv_scores)

        # Note: we do not use max(out) to make ties deterministic even if
        # comparison on estimator instances is not deterministic
        best_score = -np.inf
        for score, params in scores:
            if score > best_score:
                best_score = score
                best_params = params

        self.best_score_ = best_score
        self.best_params_ = best_params

        if self.refit:
            # fit the best estimator using the entire dataset
            # clone first to work around broken estimators
            best_estimator = clone(base_clf).set_params(**best_params)
            if y is not None:
                if sample_weight is not None:
                    best_estimator.fit(X, y, sample_weight=sample_weight,
                            **self.fit_params)
                else:
                    best_estimator.fit(X, y, **self.fit_params)
            else:
                if sample_weight is not None:
                    best_estimator.fit(X, sample_weight=sample_weight,
                            **self.fit_params)
                else:
                    best_estimator.fit(X, **self.fit_params)
            self.best_estimator_ = best_estimator
            self._set_methods()

        # Store the computed scores
        # XXX: the name is too specific, it shouldn't have
        # 'grid' in it. Also, we should be retrieving/storing variance
        self.grid_scores_ = [(clf_params, score, all_scores)
                             for clf_params, (score, _), all_scores
                             in zip(grid, scores, cv_scores)]
        return self

    def score(self, X, y=None):
        if hasattr(self.best_estimator_, 'score'):
            return self.best_estimator_.score(X, y)
        if self.score_func is None:
            raise ValueError("No score function explicitly defined, "
                             "and the estimator doesn't provide one %s"
                             % self.best_estimator_)
        y_predicted = self.predict(X)
        return self.score_func(y, y_predicted)<|MERGE_RESOLUTION|>--- conflicted
+++ resolved
@@ -395,21 +395,12 @@
 
         pre_dispatch = self.pre_dispatch
         out = Parallel(n_jobs=self.n_jobs, verbose=self.verbose,
-<<<<<<< HEAD
-                pre_dispatch=pre_dispatch)(
-            delayed(fit_grid_point)(
-                X, y, sample_weight, base_clf, clf_params, train, test,
-                self.loss_func, self.score_func, self.verbose,
-                **self.fit_params)
-                    for clf_params in grid for train, test in cv)
-=======
                        pre_dispatch=pre_dispatch)(
-                           delayed(fit_grid_point)(
-                               X, y, base_clf, clf_params, train, test,
-                               self.loss_func, self.score_func, self.verbose,
-                               **self.fit_params)
-                           for clf_params in grid for train, test in cv)
->>>>>>> c193eacc
+                            delayed(fit_grid_point)(
+                                X, y, sample_weight, base_clf, clf_params,
+                                train, test, self.loss_func, self.score_func,
+                                self.verbose, **self.fit_params)
+                            for clf_params in grid for train, test in cv)
 
         # Out is a list of triplet: score, estimator, n_test_samples
         n_grid_points = len(list(grid))
